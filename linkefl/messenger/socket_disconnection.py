--- conflicted
+++ resolved
@@ -11,7 +11,6 @@
 from linkefl.config import BaseConfig
 from linkefl.common.const import Const
 
-<<<<<<< HEAD
 socket.setdefaulttimeout(120)
 
 class FastSocket_disconnection_v1(Messenger):
@@ -274,9 +273,7 @@
             raw_data.extend(packet)
 
         return raw_data
-
-=======
->>>>>>> 96484ddd
+        
 
 class FastSocket_disconnection(Messenger):
     """Implement messenger using python socket
