--- conflicted
+++ resolved
@@ -81,11 +81,7 @@
                       passive_ip,
                       passive_port,
                       verbose=False,
-<<<<<<< HEAD
-                      model='',):
-=======
                       model_type='Tree',):
->>>>>>> d80b9324
     if messenger_type == Const.SOCKET:
         messenger = Socket_disconnection(role=role,
                            active_ip=active_ip,
@@ -102,11 +98,7 @@
                                verbose=verbose)
     elif messenger_type == Const.FAST_SOCKET_V1:
         messenger = FastSocket_disconnection_v1(role=role,
-<<<<<<< HEAD
-                                                model=model,
-=======
                                                 model_type=model_type,
->>>>>>> d80b9324
                                              active_ip=active_ip,
                                              active_port=active_port,
                                              passive_ip=passive_ip,
