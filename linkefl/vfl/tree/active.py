import datetime
import time
import numpy as np
import pandas as pd

import matplotlib.pyplot as plt

from multiprocessing import Pool
from typing import List
from scipy.special import softmax
from collections import defaultdict
from termcolor import colored
from sklearn.metrics import accuracy_score, f1_score, roc_auc_score

from linkefl.common.const import Const
<<<<<<< HEAD
from linkefl.common.error import DisconnectedError
=======
>>>>>>> d80b9324
from linkefl.common.factory import crypto_factory, logger_factory, messenger_factory, messenger_factory_disconnection
from linkefl.crypto.base import CryptoSystem
from linkefl.dataio import NumpyDataset
from linkefl.feature.transform import parse_label
from linkefl.messenger.base import Messenger
from linkefl.messenger.socket_disconnection import FastSocket_disconnection_v1
from linkefl.modelio import NumpyModelIO
from linkefl.pipeline.base import ModelComponent
from linkefl.util import sigmoid
from linkefl.vfl.tree import DecisionTree
from linkefl.vfl.tree.error import DisconnectedError
from linkefl.vfl.tree.data_functions import get_bin_info, wrap_message
from linkefl.vfl.tree.loss_functions import CrossEntropyLoss, MultiCrossEntropyLoss
from linkefl.vfl.tree.plotting import plot_importance


class ActiveTreeParty(ModelComponent):
    def __init__(
        self,
        n_trees: int,
        task: str,
        n_labels: int,
        crypto_type: str,
        crypto_system: CryptoSystem,
        messengers: List[Messenger],
        *,
        learning_rate: float = 0.3,
        compress: bool = False,
        max_bin: int = 16,
        max_depth: int = 4,
        reg_lambda: float = 0.1,
        min_split_samples: int = 3,
        min_split_gain: float = 1e-7,
        fix_point_precision: int = 53,
        sampling_method: str = "uniform",
        subsample: float = 1,
        top_rate: float = 0.5,
        other_rate: float = 0.5,
        colsample_bytree: float = 1,
        n_processes: int = 1,
        saving_model: bool = False,
        model_path: str = "./models",
        drop_protection: bool = False,
        reconnect_ports: list = []
    ):
        """Active Tree Party class to train and validate dataset

        Args:
            n_trees: number of trees
            task: binary or multi
            n_labels: number of labels, should be 2 if task is set as binary
            compress: can only be enabled when task is set as binary
            max_bin: max bin number for a feature point
            max_depth: max depth of a tree, including root
            reg_lambda: used to compute gain and leaf weight
            min_split_samples: minimum samples required to split
            min_split_gain: minimum gain required to split
            fix_point_precision: binary length to keep when casting float to int
            sampling_method: uniform or goss
            subsample: sample sampling ratio for uniform sampling
            top_rate: head sample retention ratio for goss sampling
            other_rate: tail sample sampling ratio for goss sampling
            colsample_bytree: tree-level feature sampling scale
            n_processes: number of processes in multiprocessing
        """

        self._check_parameters(task, n_labels, compress, sampling_method, messengers, drop_protection)

        if drop_protection is True:
            assert isinstance(
                messengers[0], FastSocket_disconnection_v1
            )

        self.n_trees = n_trees
        self.task = task
        self.n_labels = n_labels
        self.messengers = messengers
        self.messengers_validTag = [True for _ in range(len(self.messengers))]
        self.model_phase = "online_inference"

        self.learning_rate = learning_rate
        self.max_bin = max_bin
        self.saving_model = saving_model
        self.model_path = model_path

        if n_processes > 1:
            self.pool = Pool(n_processes)
        else:
            self.pool = None

        self.model_name = "{time}-{role}-{model_type}".format(
            time=datetime.datetime.now().strftime("%Y%m%d_%H%M%S"),
            role=Const.ACTIVE_NAME,
            model_type=Const.VERTICAL_SBT,
        )

        self.logger = logger_factory(Const.ACTIVE_NAME)

        # 初始化 loss
        if task == "binary":
            self.loss = CrossEntropyLoss()
        elif task == "multi":
            self.loss = MultiCrossEntropyLoss()
        else:
            raise ValueError("No such task label.")

        self.trees = [
            DecisionTree(
                task=task,
                n_labels=n_labels,
                crypto_type=crypto_type,
                crypto_system=crypto_system,
                messengers=messengers,
                logger=self.logger,
                compress=compress,
                max_depth=max_depth,
                reg_lambda=reg_lambda,
                min_split_samples=min_split_samples,
                min_split_gain=min_split_gain,
                fix_point_precision=fix_point_precision,
                sampling_method=sampling_method,
                subsample=subsample,
                top_rate=top_rate,
                other_rate=other_rate,
                colsample_bytree=colsample_bytree,
                pool=self.pool,
                drop_protection=drop_protection,
                reconnect_ports=reconnect_ports
            )
            for _ in range(n_trees)
        ]

        self.feature_importance_info = {
            "split": defaultdict(int),          # Total number of splits
            "gain": defaultdict(float),         # Total revenue
            "cover": defaultdict(float)         # Total sample covered
        }

    def _check_parameters(self, task, n_labels, compress, sampling_method, messengers, drop_protection):
        assert task in ("binary", "multi"), "task should be binary or multi"
        assert n_labels >= 2, "n_labels should be at least 2"
        assert sampling_method in ("uniform", "goss"), "sampling method not supported"

        if task == "binary":
            assert (
                task == "binary" and n_labels == 2
            ), "binary task should set n_labels as 2"

        if task == "multi":
            if compress is True:
                self.logger.log(
                    "compress should be set only when task is binary",
                    level=Const.WARNING,
                )

        if drop_protection is True:
            for messenger in messengers:
                assert isinstance(
                    messenger, FastSocket_disconnection_v1
                ), "current messenger type does not support drop protection."

    def fit(self, trainset, testset, role=Const.ACTIVE_NAME):
        """set for pipeline func.
        """
        self.train(trainset, testset)

    def train(self, trainset, testset):
        assert isinstance(
            trainset, NumpyDataset
        ), "trainset should be an instance of NumpyDataset"
        assert isinstance(
            testset, NumpyDataset
        ), "testset should be an instance of NumpyDataset"

        start_time = time.time()

        self.model_phase = "train"
        labels = trainset.labels

        self.logger.log("Building hist...")
        bin_index, bin_split = get_bin_info(trainset.features, self.max_bin)
        self.logger.log("Done")

        if self.task == "binary":
            raw_outputs = np.zeros(len(labels))  # sum of tree raw outputs
            outputs = sigmoid(raw_outputs)  # sigmoid of raw_outputs

            raw_outputs_test = np.zeros(len(testset.labels))

            for i, tree in enumerate(self.trees):
                self.logger.log(f"tree {i} started...")

                loss = self.loss.loss(labels, outputs)
                gradient = self.loss.gradient(labels, outputs)
                hessian = self.loss.hessian(labels, outputs)

<<<<<<< HEAD
                if i == len(self.trees)-2:
                    print(colored("sleep 20 s", "green"))
                    time.sleep(15)      # to test drop-reconnect

                update_pred, feature_importance_info_tree = tree.fit(gradient, hessian, bin_index, bin_split)
                self._merge_tree_info(feature_importance_info_tree)

                self.logger.log(f"tree {i} finished")
                for messenger in self.messengers:
                    messenger.send(wrap_message("validate", content=True))
=======
                while True:
                    try:
                        tree.messengers_validTag = self.messengers_validTag         # update messengers tag
                        fit_result = tree.fit(gradient, hessian, bin_index, bin_split)
                        self.messengers_validTag = tree.messengers_validTag         # update messengers tag

                        raw_outputs += self.learning_rate * fit_result["update_pred"]
                        outputs = sigmoid(raw_outputs)

                        self._merge_tree_info(fit_result["feature_importance_info"])
                        self.logger.log(f"tree {i} finished")

                        for i, messenger in enumerate(self.messengers):
                            if self.messengers_validTag[i]:
                                messenger.send(wrap_message("validate", content=True))
                        # scores = self._validate(testset)
                        scores = self._validate_tree(testset, tree, raw_outputs_test)
                    except DisconnectedError as e:
                        # Handling of disconnection during prediction stage
                        tree._reconnect_passiveParty(e.disconnect_party_id)
                    else:
                        break
>>>>>>> d80b9324

                self.logger.log_metric(
                    epoch=i,
                    loss=loss.mean(),
                    acc=scores["acc"],
                    auc=scores["auc"],
                    f1=scores["f1"],
                    total_epoch=self.n_trees,
                )

        elif self.task == "multi":
            labels_onehot = np.zeros((len(labels), self.n_labels))
            labels_onehot[np.arange(len(labels)), labels] = 1

            raw_outputs = np.zeros((len(labels), self.n_labels))
            outputs = softmax(raw_outputs, axis=1)  # softmax of raw_outputs

            raw_outputs_test = np.zeros((len(testset.labels), self.n_labels))

            for i, tree in enumerate(self.trees):
                self.logger.log(f"tree {i} started...")

                loss = self.loss.loss(labels_onehot, outputs)
                gradient = self.loss.gradient(labels_onehot, outputs)
                hessian = self.loss.hessian(labels_onehot, outputs)

<<<<<<< HEAD
                update_pred, feature_importance_info_tree = tree.fit(gradient, hessian, bin_index, bin_split)
                self._merge_tree_info(feature_importance_info_tree)

                self.logger.log(f"tree {i} finished")
                for messenger in self.messengers:
                    messenger.send(wrap_message("validate", content=True))
=======
                while True:
                    try:
                        tree.messengers_validTag = self.messengers_validTag  # update messengers tag
                        fit_result = tree.fit(gradient, hessian, bin_index, bin_split)

                        raw_outputs += self.learning_rate * fit_result["update_pred"]
                        outputs = softmax(raw_outputs, axis=1)

                        self.messengers_validTag = tree.messengers_validTag  # update messengers tag
                        self._merge_tree_info(fit_result["feature_importance_info"])
                        self.logger.log(f"tree {i} finished")

                        for messenger in self.messengers:
                            if self.messengers_validTag[i]:
                                messenger.send(wrap_message("validate", content=True))

                        # scores = self._validate(testset)
                        scores = self._validate_tree(testset, tree, raw_outputs_test)
                    except DisconnectedError as e:
                        # Handling of disconnection during prediction stage
                        tree._reconnect_passiveParty(e.disconnect_party_id)
                    else:
                        break
>>>>>>> d80b9324

                self.logger.log_metric(
                    epoch=i,
                    loss=loss.mean(),
                    acc=scores["acc"],
                    auc=scores["auc"],
                    f1=scores["f1"],
                    total_epoch=self.n_trees,
                )

        for i, messenger in enumerate(self.messengers):
            if self.messengers_validTag[i]:
                messenger.send(wrap_message("train finished", content=True))

        self.logger.log("train finished")
        self.logger.log("Total training and validation time: {:.4f}".format(time.time() - start_time))

        if self.pool is not None:
            self.pool.close()

        if self.saving_model:
            self._save_model()

    def score(self, testset, role=Const.ACTIVE_NAME):
        """set for pipeline func.
        """
        return self._validate(testset)

    def online_inference(self, dataset, model_name, model_path="./models"):
        assert isinstance(
            dataset, NumpyDataset
        ), "inference dataset should be an instance of NumpyDataset"

        self.load_model(model_name, model_path)

        return self._validate(dataset)

    def feature_importances_(self, importance_type="split"):
        """
        Args:
            importance_type: choose in ("split", "gain", "cover"), metrics to evaluate the importance of features.

        Returns:
            dict, include features and importance values.
        """
        assert importance_type in ("split", "gain", "cover"), "Not support evaluation way"

        keys = np.array(list(self.feature_importance_info[importance_type].keys()))
        values = np.array(list(self.feature_importance_info[importance_type].values()))

        if importance_type != 'split':      # The "gain" and "cover" indicators are calculated as mean values
            split_nums = np.array(list(self.feature_importance_info['split'].values()))
            split_nums[split_nums==0] = 1   # Avoid division by zero
            values = values / split_nums

        ascend_index = values.argsort()
        features, values = keys[ascend_index[::-1]], values[ascend_index[::-1]]
        result = {
            'features': list(features),
            f'importance_{importance_type}': list(values)
        }

        return result

    def load_model(self, model_name, model_path="./models"):
        model_params, feature_importance_info = NumpyModelIO.load(model_path, model_name)

        if len(self.trees) != len(model_params):
            self.trees = [
                DecisionTree(
                    task=task,
                    n_labels=n_labels,
                    crypto_type=crypto_type,
                    crypto_system=crypto_system,
                    messengers=messengers,
                    logger=self.logger
                )
                for _ in range(len(model_params))
            ]

        for i, (record, root) in enumerate(model_params):
            tree = self.trees[i]
            tree.record = record
            tree.root = root

        self.feature_importance_info = feature_importance_info
        self.logger.log(f"Load model {model_name} success.")

    def _validate_tree(self, testset, tree, raw_outputs_test=None):
        assert isinstance(
            testset, NumpyDataset
        ), "testset should be an instance of NumpyDataset"

        features = testset.features
        labels = testset.labels

        if raw_outputs_test is None:
            if self.task == "multi":
                raw_outputs_test = np.zeros((len(labels), self.n_labels))
            else:
                raw_outputs_test = np.zeros(len(labels))

        update_pred = tree.predict(features)
        raw_outputs_test += self.learning_rate * update_pred

        if self.task == "binary":
            outputs = sigmoid(raw_outputs_test)
            targets = np.round(outputs).astype(int)

            acc = accuracy_score(labels, targets)
            auc = roc_auc_score(labels, outputs)
            f1 = f1_score(labels, targets, average="weighted")

        elif self.task == "multi":
            outputs = softmax(raw_outputs_test, axis=1)
            targets = np.argmax(outputs, axis=1)

            acc = accuracy_score(labels, targets)
            auc = -1
            f1 = -1

        else:
            raise ValueError("No such task label.")

        scores = {"acc": acc, "auc": auc, "f1": f1}

        for i, messenger in enumerate(self.messengers):
            if self.messengers_validTag[i]:
                messenger.send(wrap_message("validate finished", content=True))

        self.logger.log("validate finished")

        # TODO: test wheather need to return raw_outputs
        # return raw_outputs_test, scores
        return scores

    def _validate(self, testset):
        assert isinstance(
            testset, NumpyDataset
        ), "testset should be an instance of NumpyDataset"

        features = testset.features
        labels = testset.labels

        if self.task == "multi":
            raw_outputs = np.zeros((len(labels), self.n_labels))
        else:
            raw_outputs = np.zeros(len(labels))

        for tree in self.trees:
            update_pred = tree.predict(features)
            if update_pred is None:
                # the trees after are not trained
                break
            raw_outputs += self.learning_rate * update_pred

        if self.task == "binary":
            outputs = sigmoid(raw_outputs)
            targets = np.round(outputs).astype(int)

            acc = accuracy_score(labels, targets)
            auc = roc_auc_score(labels, outputs)
            f1 = f1_score(labels, targets, average="weighted")

        elif self.task == "multi":
            outputs = softmax(raw_outputs, axis=1)
            targets = np.argmax(outputs, axis=1)

            acc = accuracy_score(labels, targets)
            auc = -1
            f1 = -1

        else:
            raise ValueError("No such task label.")

        scores = {"acc": acc, "auc": auc, "f1": f1}

        for i, messenger in enumerate(self.messengers):
            if self.messengers_validTag[i]:
                messenger.send(wrap_message("validate finished", content=True))

        self.logger.log("validate finished")

        return scores

    def _merge_tree_info(self, feature_importance_info_tree):
        if feature_importance_info_tree is not None:
            for key in feature_importance_info_tree["split"].keys():
                self.feature_importance_info["split"][key] += feature_importance_info_tree["split"][key]
            for key in feature_importance_info_tree["gain"].keys():
                self.feature_importance_info["gain"][key] += feature_importance_info_tree["gain"][key]
            for key in feature_importance_info_tree["cover"].keys():
                self.feature_importance_info["cover"][key] += feature_importance_info_tree["cover"][key]
<<<<<<< HEAD

        self.logger.log("merge tree information done")

    def score(self, testset, role=Const.ACTIVE_NAME):
        return self.predict(testset)

    def predict(self, testset):
        return self._validate(testset)
=======
>>>>>>> d80b9324

        self.logger.log("merge tree information done")

    def _save_model(self):
        model_name = f"{self.model_name}.model"
        model_params = [(tree.record, tree.root) for tree in self.trees]
        saved_data = [model_params, self.feature_importance_info]
        NumpyModelIO.save(saved_data, self.model_path, model_name)

        self.logger.log(f"Save model {model_name} success.")

if __name__ == "__main__":
    # 0. Set parameters
    # cancer, digits, epsilon, census, credit, default_credit, criteo
    dataset_name = "cancer"
    passive_feat_frac = 0.5
    feat_perm_option = Const.SEQUENCE

    n_trees = 5
    task = "binary"     # multi, binary
    n_labels = 2
    _crypto_type = Const.FAST_PAILLIER
    _key_size = 1024

    n_processes = 6

    active_ips = ["localhost", "localhost"]
    active_ports = [20001, 20002]
    passive_ips = ["localhost", "localhost"]
    passive_ports = [30001, 30002]

    drop_protection = True
    reconnect_ports = [30003, 30004]

    # 1. Load datasets
    print("Loading dataset...")
    active_trainset = NumpyDataset.buildin_dataset(role=Const.ACTIVE_NAME,
                                                   dataset_name=dataset_name,
                                                   root='../data',
                                                   train=True,
                                                   download=True,
                                                   passive_feat_frac=passive_feat_frac,
                                                   feat_perm_option=feat_perm_option)
    active_testset = NumpyDataset.buildin_dataset(role=Const.ACTIVE_NAME,
                                                  dataset_name=dataset_name,
                                                  root='../data',
                                                  train=False,
                                                  download=True,
                                                  passive_feat_frac=passive_feat_frac,
                                                  feat_perm_option=feat_perm_option)
    active_trainset = parse_label(active_trainset)
    active_testset = parse_label(active_testset)
    print("Done")

    # 2. Initialize crypto_system
    crypto_system = crypto_factory(
        crypto_type=_crypto_type,
        key_size=_key_size,
        num_enc_zeros=10000,
        gen_from_set=False,
    )

    # 3. Initialize messenger
    if not drop_protection:
        messengers = [
            messenger_factory(
                messenger_type=Const.FAST_SOCKET,
                role=Const.ACTIVE_NAME,
                active_ip=active_ip,
                active_port=active_port,
                passive_ip=passive_ip,
                passive_port=passive_port,
            )
            for active_ip, active_port, passive_ip, passive_port in zip(
                active_ips, active_ports, passive_ips, passive_ports
            )
        ]
    else:
        messengers = [
            messenger_factory_disconnection(
                messenger_type=Const.FAST_SOCKET_V1,
                role=Const.ACTIVE_NAME,
<<<<<<< HEAD
                model='Tree',                   # used as tag to verify data
=======
                model_type='Tree',                   # used as tag to verify data
>>>>>>> d80b9324
                active_ip=active_ip,
                active_port=active_port,
                passive_ip=passive_ip,
                passive_port=passive_port,
            )
            for active_ip, active_port, passive_ip, passive_port in zip(
                active_ips, active_ports, passive_ips, passive_ports
            )
        ]

    # 4. Initialize active tree party and start training
    active_party = ActiveTreeParty(
        n_trees=n_trees,
        task=task,
        n_labels=n_labels,
        crypto_type=_crypto_type,
        crypto_system=crypto_system,

        messengers=messengers,
        sampling_method='goss',
        subsample=0.9,
        top_rate=0.3,
        other_rate=0.7,
        colsample_bytree=1,
        saving_model=True,
        n_processes=n_processes,

        drop_protection=drop_protection,
        reconnect_ports=reconnect_ports
    )

    active_party.train(active_trainset, active_testset)

    feature_importance_info = pd.DataFrame(active_party.feature_importances_(importance_type='cover'))
    print(feature_importance_info)

    # ax = plot_importance(active_party, importance_type='split')
    # plt.show()

    # scores = active_party.online_inference(active_testset, "xxx.model")
    # print(scores)

    # 5. Close messenger, finish training
    for messenger in messengers:
        messenger.close()
<|MERGE_RESOLUTION|>--- conflicted
+++ resolved
@@ -13,10 +13,6 @@
 from sklearn.metrics import accuracy_score, f1_score, roc_auc_score
 
 from linkefl.common.const import Const
-<<<<<<< HEAD
-from linkefl.common.error import DisconnectedError
-=======
->>>>>>> d80b9324
 from linkefl.common.factory import crypto_factory, logger_factory, messenger_factory, messenger_factory_disconnection
 from linkefl.crypto.base import CryptoSystem
 from linkefl.dataio import NumpyDataset
@@ -85,11 +81,6 @@
 
         self._check_parameters(task, n_labels, compress, sampling_method, messengers, drop_protection)
 
-        if drop_protection is True:
-            assert isinstance(
-                messengers[0], FastSocket_disconnection_v1
-            )
-
         self.n_trees = n_trees
         self.task = task
         self.n_labels = n_labels
@@ -213,18 +204,6 @@
                 gradient = self.loss.gradient(labels, outputs)
                 hessian = self.loss.hessian(labels, outputs)
 
-<<<<<<< HEAD
-                if i == len(self.trees)-2:
-                    print(colored("sleep 20 s", "green"))
-                    time.sleep(15)      # to test drop-reconnect
-
-                update_pred, feature_importance_info_tree = tree.fit(gradient, hessian, bin_index, bin_split)
-                self._merge_tree_info(feature_importance_info_tree)
-
-                self.logger.log(f"tree {i} finished")
-                for messenger in self.messengers:
-                    messenger.send(wrap_message("validate", content=True))
-=======
                 while True:
                     try:
                         tree.messengers_validTag = self.messengers_validTag         # update messengers tag
@@ -247,7 +226,6 @@
                         tree._reconnect_passiveParty(e.disconnect_party_id)
                     else:
                         break
->>>>>>> d80b9324
 
                 self.logger.log_metric(
                     epoch=i,
@@ -274,14 +252,6 @@
                 gradient = self.loss.gradient(labels_onehot, outputs)
                 hessian = self.loss.hessian(labels_onehot, outputs)
 
-<<<<<<< HEAD
-                update_pred, feature_importance_info_tree = tree.fit(gradient, hessian, bin_index, bin_split)
-                self._merge_tree_info(feature_importance_info_tree)
-
-                self.logger.log(f"tree {i} finished")
-                for messenger in self.messengers:
-                    messenger.send(wrap_message("validate", content=True))
-=======
                 while True:
                     try:
                         tree.messengers_validTag = self.messengers_validTag  # update messengers tag
@@ -305,7 +275,6 @@
                         tree._reconnect_passiveParty(e.disconnect_party_id)
                     else:
                         break
->>>>>>> d80b9324
 
                 self.logger.log_metric(
                     epoch=i,
@@ -499,17 +468,6 @@
                 self.feature_importance_info["gain"][key] += feature_importance_info_tree["gain"][key]
             for key in feature_importance_info_tree["cover"].keys():
                 self.feature_importance_info["cover"][key] += feature_importance_info_tree["cover"][key]
-<<<<<<< HEAD
-
-        self.logger.log("merge tree information done")
-
-    def score(self, testset, role=Const.ACTIVE_NAME):
-        return self.predict(testset)
-
-    def predict(self, testset):
-        return self._validate(testset)
-=======
->>>>>>> d80b9324
 
         self.logger.log("merge tree information done")
 
@@ -592,11 +550,7 @@
             messenger_factory_disconnection(
                 messenger_type=Const.FAST_SOCKET_V1,
                 role=Const.ACTIVE_NAME,
-<<<<<<< HEAD
-                model='Tree',                   # used as tag to verify data
-=======
                 model_type='Tree',                   # used as tag to verify data
->>>>>>> d80b9324
                 active_ip=active_ip,
                 active_port=active_port,
                 passive_ip=passive_ip,
