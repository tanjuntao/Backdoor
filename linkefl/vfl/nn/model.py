from typing import Type, Union, Callable

<<<<<<< HEAD
=======
import torch.random
>>>>>>> 87a3ed88
from torch import nn
from torch import Tensor

ModuleType = Union[str, Callable[..., nn.Module]]


class MLPModel(nn.Module):
    def __init__(self,
                 num_nodes,
                 activation='relu',
                 activate_input=False,
                 activate_output=False,
                 random_state=None
        ):
        super(MLPModel, self).__init__()
        assert activation in ('relu',), f"{activation} is not supported now."
        if random_state is not None:
            torch.random.manual_seed(random_state)
        modules = []
        n_layers = len(num_nodes) - 1
        for i in range(n_layers):
            modules.append(nn.Linear(num_nodes[i], num_nodes[i+1]))
            modules.append(nn.ReLU())
        if activate_input:
            modules.insert(0, nn.ReLU())
        if not activate_output:
            modules.pop()
        self.sequential = nn.Sequential(*modules)

    def forward(self, x):
        outputs = self.sequential(x)
        return outputs


def _make_nn_module(module_type: ModuleType, *args) -> nn.Module:
    if isinstance(module_type, str):
        try:
            cls = getattr(nn, module_type)
        except AttributeError as err:
            raise ValueError(
                    f'Failed to construct the module {module_type} with the arguments {args}'
                ) from err
        return cls(*args)
    else:
        return module_type(*args)


class ResNet(nn.Module):

    class Block(nn.Module):
        """The main building block of `ResNet`."""

        def __init__(
            self,
            *,
            d_main: int,
            d_hidden: int,
            bias_first: bool,
            bias_second: bool,
            dropout_first: float,
            dropout_second: float,
            normalization: ModuleType,
            activation: ModuleType,
            skip_connection: bool,
        ) -> None:
            super().__init__()
            self.normalization = _make_nn_module(normalization, d_main)
            self.linear_first = nn.Linear(d_main, d_hidden, bias_first)
            self.activation = _make_nn_module(activation)
            self.dropout_first = nn.Dropout(dropout_first)
            self.linear_second = nn.Linear(d_hidden, d_main, bias_second)
            self.dropout_second = nn.Dropout(dropout_second)
            self.skip_connection = skip_connection

        def forward(self, x: Tensor) -> Tensor:
            x_input = x
            x = self.normalization(x)
            x = self.linear_first(x)
            x = self.activation(x)
            x = self.dropout_first(x)
            x = self.linear_second(x)
            x = self.dropout_second(x)
            if self.skip_connection:
                x = x_input + x
            return x

    class Head(nn.Module):
        """The final module of `ResNet`."""

        def __init__(
            self,
            *,
            d_in: int,
            d_out: int,
            bias: bool,
            normalization: ModuleType,
            activation: ModuleType,
        ) -> None:
            super().__init__()
            self.normalization = _make_nn_module(normalization, d_in)
            self.activation = _make_nn_module(activation)
            self.linear = nn.Linear(d_in, d_out, bias)

        def forward(self, x: Tensor) -> Tensor:
            if self.normalization is not None:
                x = self.normalization(x)
            x = self.activation(x)
            x = self.linear(x)
            return x

    def __init__(
        self,
        *,
        d_in: int,
        n_blocks: int,
        d_main: int,
        d_hidden: int,
        dropout_first: float,
        dropout_second: float,
        normalization: ModuleType,
        activation: ModuleType,
        d_out: int,
    ) -> None:
        """
        Note:
            `make_baseline` is the recommended constructor.
        """
        super().__init__()

        self.first_layer = nn.Linear(d_in, d_main)
        if d_main is None:
            d_main = d_in
        self.blocks = nn.Sequential(
            *[
                ResNet.Block(
                    d_main=d_main,
                    d_hidden=d_hidden,
                    bias_first=True,
                    bias_second=True,
                    dropout_first=dropout_first,
                    dropout_second=dropout_second,
                    normalization=normalization,
                    activation=activation,
                    skip_connection=True,
                )
                for _ in range(n_blocks)
            ]
        )
        self.head = ResNet.Head(
            d_in=d_main,
            d_out=d_out,
            bias=True,
            normalization=normalization,
            activation=activation,
        )

    # @classmethod
    # def make_baseline(
    #     cls: Type['ResNet'],
    #     *,
    #     d_in: int,
    #     n_blocks: int,
    #     d_main: int,
    #     d_hidden: int,
    #     dropout_first: float,
    #     dropout_second: float,
    #     d_out: int,
    # ) -> 'ResNet':

        # return cls(
        #     d_in=d_in,
        #     n_blocks=n_blocks,
        #     d_main=d_main,
        #     d_hidden=d_hidden,
        #     dropout_first=dropout_first,
        #     dropout_second=dropout_second,
        #     normalization='BatchNorm1d',
        #     activation='ReLU',
        #     d_out=d_out,
        # )

    def forward(self, x: Tensor) -> Tensor:
        x = self.first_layer(x)
        x = self.blocks(x)
        x = self.head(x)
        return x


class CutLayer(nn.Module):
    def __init__(self, in_nodes, out_nodes, random_state=None):
        super(CutLayer, self).__init__()
        self.in_nodes = in_nodes
        self.out_nodes = out_nodes
        if random_state is not None:
            torch.random.manual_seed(random_state)
        self.linear = nn.Linear(in_nodes, out_nodes) # no activation

    def forward(self, x):
        outputs = self.linear(x)
        return outputs


class BottomModel(nn.Module):
    """Bottom model base class."""
    def __init__(self, num_nodes: list):
        """Initialize model.

        Args:
            num_nodes[List]: number of neurons of each layer of RSAPSIPassive's MLP model.
        """
        super(BottomModel, self).__init__()

        modules = []
        for idx in range(len(num_nodes) - 1):
            modules.append(nn.Linear(num_nodes[idx], num_nodes[idx + 1]))
            modules.append(nn.ReLU())
        self.sequential = nn.Sequential(*modules)

    def forward(self, x):
        outputs = self.sequential(x)
        return outputs


class PassiveBottomModel(BottomModel):
    """RSAPSIPassive bottom model arthitecture."""
    def __init__(self, num_nodes: list):
        super(PassiveBottomModel, self).__init__(num_nodes)

    def forward(self, x):
        # x_flat = self.flatten(x)[:, :int(28*28/2)]
        return super(PassiveBottomModel, self).forward(x)


class ActiveBottomModel(BottomModel):
    """RSAPSIActive bottom model architecture."""
    def __init__(self, num_nodes: list):
        super(ActiveBottomModel, self).__init__(num_nodes)

    def forward(self, x):
        # x_flat = self.flatten(x)[:, int(28*28/2):]
        return super(ActiveBottomModel, self).forward(x)


class IntersectionModel(nn.Module):
    """Intersection model arthitecture."""
    def __init__(self, num_nodes):
        """Initialize intersection model.

        Args:
            num_nodes[List]:
                First item: input from RSAPSIPassive;
                Second item: input from RSAPSIActive;
                Third item: output of intersection layer
        """
        super(IntersectionModel, self).__init__()
        alice_input_dim, bob_input_dim, output_dim = num_nodes
        input_dim = alice_input_dim + bob_input_dim
        modules = [nn.Linear(input_dim, output_dim), nn.ReLU()]
        self.sequential = nn.Sequential(*modules)

    def forward(self, x):
        outputs = self.sequential(x)
        return outputs


class TopModel(nn.Module):
    """Top model arthitecture."""
    def __init__(self, num_nodes):
        super(TopModel, self).__init__()
        modules = []
        for idx in range(len(num_nodes) - 1):
            modules.append(nn.Linear(num_nodes[idx], num_nodes[idx + 1]))
            if idx != len(num_nodes) - 2:
                modules.append(nn.ReLU())
        self.sequential = nn.Sequential(*modules)

    def forward(self, x):
        logits = self.sequential(x)
        return logits


class SubstituteModel(TopModel):
    """RSAPSIPassive's local substitute model architecture."""
    def __init__(self, num_nodes, alice_bottom_model, fine_tuning=False):
        super(SubstituteModel, self).__init__(num_nodes)
        self.alice_bottom_model = alice_bottom_model
        if not fine_tuning:
            for param in self.alice_bottom_model.parameters():
                param.requires_grad = False

    def forward(self, x):
        inter = self.alice_bottom_model(x)
        logits = self.sequential(inter)
        return logits<|MERGE_RESOLUTION|>--- conflicted
+++ resolved
@@ -1,9 +1,6 @@
 from typing import Type, Union, Callable
 
-<<<<<<< HEAD
-=======
 import torch.random
->>>>>>> 87a3ed88
 from torch import nn
 from torch import Tensor
 
