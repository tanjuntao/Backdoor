import os
<<<<<<< HEAD
=======

>>>>>>> b6ec6a10
import numpy as np
import pandas as pd
from sklearn.datasets import load_breast_cancer, load_digits, load_diabetes
from sklearn.model_selection import train_test_split
from termcolor import colored
import seaborn as sns
import matplotlib.pyplot as plt

from linkefl.dataio.base import BaseDataset
from linkefl.common.const import Const


class NumpyDataset(BaseDataset):
    def __init__(self, role, abs_path=None, transform=None, existing_dataset=None):
        super(NumpyDataset, self).__init__()
        assert role in (Const.ACTIVE_NAME, Const.PASSIVE_NAME), 'Invalid role'
        self.role = role

        # if existing_dataset is None:
        #     if abs_path is not None:
        #         # self._np_dataset = np.genfromtxt(abs_path, delimiter=',')
        #         self._np_dataset = pd.read_csv(abs_path, delimiter=',', header=None)
        #     else:
        #         raise Exception('abs_path should not be None')
        # else:
        #     self.set_dataset(existing_dataset)

        np_data = NumpyDataset._load_csv_dataset(abs_path, existing_dataset)
        # after this function call, self._np_dataset property will be created
        self.set_dataset(np_data)

        if transform is not None:
            self._np_dataset = transform(self._np_dataset)
        self.has_label = True if role == Const.ACTIVE_NAME else False

    @classmethod
    def train_test_split(cls, whole_dataset, test_size, seed=1314):
        """Split the whole np_dataset into trainset and testset according to specific seed"""
        assert isinstance(whole_dataset, NumpyDataset), 'whole_dataset should be' \
                                                        'an instance of NumpyDataset'
        assert 0 < test_size < 1, 'validate size should be in range (0, 1)'

        n_train_samples = int(whole_dataset.n_samples * (1 - test_size))
        np.random.seed(seed)
        perm = np.random.permutation(whole_dataset.n_samples)
        np_trainset = whole_dataset.get_dataset()[perm[:n_train_samples], :]
        np_testset = whole_dataset.get_dataset()[perm[n_train_samples:], :]

        trainset = cls(role=whole_dataset.role, existing_dataset=np_trainset)
        testset = cls(role=whole_dataset.role, existing_dataset=np_testset)

        return trainset, testset

    @classmethod
    def buildin_dataset(cls,
                        role,
                        dataset_name,
                        train,
                        passive_feat_frac,
                        feat_perm_option,
                        transform=None,
                        seed=1314):
        def _check_params():
            assert role in (Const.ACTIVE_NAME, Const.PASSIVE_NAME), 'Invalid role'
            assert dataset_name in Const.BUILDIN_DATASETS, "not supported dataset right now"
            assert 0 < passive_feat_frac < 1, "passive_feat_frac should be in range (0, 1)"
            assert feat_perm_option in (Const.RANDOM,
                                        Const.SEQUENCE,
                                        Const.IMPORTANCE), \
                "invalid feat_perm_option, please check it again"

        # function body
        _check_params()
        np_dataset = NumpyDataset._load_buildin_dataset(role=role,
                                                        name=dataset_name,
                                                        train=train,
                                                        frac=passive_feat_frac,
                                                        perm_option=feat_perm_option,
                                                        seed=seed)

        return cls(role=role, transform=transform, existing_dataset=np_dataset)

    @staticmethod
    def _load_csv_dataset(path, existing_dataset=None):
        if existing_dataset is None:
            if path is not None:
                # TODO: support one-hot encoding here
                # self._np_dataset = np.genfromtxt(abs_path, delimiter=',')
                np_dataset = pd.read_csv(path, delimiter=',', header=None)
            else:
                raise Exception('CSV file path is not provided')
        else:
            np_dataset = existing_dataset # just assign a new pointer

        return np_dataset

    # utility method
    @staticmethod
    def _load_buildin_dataset(role, name, train, frac, perm_option, seed):
        curr_path = os.path.abspath(os.path.dirname(__file__))

        # 1. load whole dataset and split it into trainset and testset
        if name == 'cancer':  # classification
            cancer = load_breast_cancer()
            x_train, x_test, y_train, y_test = train_test_split(cancer.data,
                                                                cancer.target,
                                                                test_size=0.2,
                                                                random_state=0)

            if train:
                _ids = np.arange(x_train.shape[0])
                _feats = x_train
                _labels = y_train
            else:
                _ids = np.arange(x_train.shape[0],
                                 x_train.shape[0] + x_test.shape[0])
                _feats = x_test
                _labels = y_test

            # cancer = load_breast_cancer()
            # _whole_feats = cancer.data
            # _whole_labels = cancer.target
            # _n_samples = len(_whole_labels)
            # _whole_ids = np.arange(_n_samples)
            # np.random.seed(seed)
            # shuffle = np.random.permutation(_n_samples)
            # test_size = 0.2
            # _n_train_samples = int(_n_samples * (1 - test_size))
            # if train:
            #     _ids = _whole_ids[shuffle[:_n_train_samples]]
            #     _feats = _whole_feats[shuffle[:_n_train_samples], :]
            #     _labels = _whole_labels[shuffle[:_n_train_samples]]
            # else:
            #     _ids = _whole_ids[shuffle[_n_train_samples:]]
            #     _feats = _whole_feats[shuffle[_n_train_samples:], :]
            #     _labels = _whole_labels[shuffle[_n_train_samples:]]

        elif name == 'digits':  # classification
            X, Y = load_digits(return_X_y=True)
            odd_idxes = np.where(Y % 2 == 1)[0]
            even_idxes = np.where(Y % 2 == 0)[0]
            Y[odd_idxes] = 1
            Y[even_idxes] = 0
            x_train, x_test, y_train, y_test = train_test_split(X, Y,
                                                                test_size=0.2,
                                                                random_state=0)
            if train:
                _ids = np.arange(x_train.shape[0])
                _feats = x_train
                _labels = y_train
            else:
                _ids = np.arange(x_train.shape[0],
                                 x_train.shape[0] + x_test.shape[0])
                _feats = x_test
                _labels = y_test

            # _whole_feats, _whole_labels = load_digits(return_X_y=True)
            # _n_samples = len(_whole_labels)
            # odd_idxes = np.where(_whole_labels % 2 == 1)[0]
            # even_idxes = np.where(_whole_labels % 2 == 0)[0]
            # _whole_labels[odd_idxes] = 1
            # _whole_labels[even_idxes] = 0
            # _whole_ids = np.arange(len(_whole_labels))
            # np.random.seed(seed)
            # shuffle = np.random.permutation(_n_samples)
            # test_size = 0.2
            # _n_train_samples = int(_n_samples * (1 - test_size))
            # if train:
            #     _ids = _whole_ids[shuffle[:_n_train_samples]]
            #     _feats = _whole_feats[shuffle[:_n_train_samples], :]
            #     _labels = _whole_labels[shuffle[:_n_train_samples]]
            # else:
            #     _ids = _whole_ids[shuffle[_n_train_samples:]]
            #     _feats = _whole_feats[shuffle[_n_train_samples:], :]
            #     _labels = _whole_labels[shuffle[_n_train_samples:]]

        elif name == 'diabetes':  # regression
            # original dataset shape: 442*10
            _whole_feats, _whole_labels = load_diabetes(return_X_y=True,
                                                        scaled=True)
            _n_samples = len(_whole_labels)
            _whole_ids = np.arange(_n_samples)
            test_size = 40  # fixed testing set size
            if train:
                _ids = _whole_ids[:-test_size]
                _feats = _whole_feats[:-test_size]
                _labels = _whole_labels[:-test_size]
            else:
                _ids = _whole_ids[-test_size:]
                _feats = _whole_feats[-test_size:]
                _labels = _whole_labels[-test_size:]

        elif name == 'epsilon':  # classification
            if train:
                np_csv = np.genfromtxt(
                    os.path.join(curr_path,
                                 '../data/tabular/epsilon_train.csv'),
                    delimiter=',')
            else:
                np_csv = np.genfromtxt(
                    os.path.join(curr_path, '../data/tabular/epsilon_test.csv'),
                    delimiter=',')
            _ids = np_csv[:, 0].astype(np.int32)
            _labels = np_csv[:, 1].astype(np.int32)
            _feats = np_csv[:, 2:]

        elif name == 'census':  # classification
            if train:
                np_csv = np.genfromtxt(
                    os.path.join(curr_path,
                                 '../data/tabular/census_income_train.csv'),
                    delimiter=',')
            else:
                np_csv = np.genfromtxt(
                    os.path.join(curr_path,
                                 '../data/tabular/census_income_test.csv'),
                    delimiter=',')
            _ids = np_csv[:, 0].astype(np.int32)
            _labels = np_csv[:, 1].astype(np.int32)
            _feats = np_csv[:, 2:]

        elif name == 'credit':  # classification
            if train:
                np_csv = np.genfromtxt(
                    os.path.join(curr_path,
                                 '../data/tabular/give_me_some_credit_train.csv'),
                    delimiter=',')
            else:
                np_csv = np.genfromtxt(
                    os.path.join(curr_path,
                                 '../data/tabular/give_me_some_credit_test.csv'),
                    delimiter=',')
            _ids = np_csv[:, 0].astype(np.int32)
            _labels = np_csv[:, 1].astype(np.int32)
            _feats = np_csv[:, 2:]

        elif name == 'default_credit':  # classification
            if train:
                np_csv = np.genfromtxt(
                    os.path.join(curr_path,
                                 '../data/tabular/default_credit_train.csv'),
                    delimiter=',')
            else:
                np_csv = np.genfromtxt(
                    os.path.join(curr_path,
                                 '../data/tabular/default_credit_test.csv'),
                    delimiter=',')
            _ids = np_csv[:, 0].astype(np.int32)
            _labels = np_csv[:, 1].astype(np.int32)
            _feats = np_csv[:, 2:]

        else:
            raise ValueError('Invalid dataset name.')

        # 2. Apply feature permutation to the train features or validate features
        if perm_option == Const.SEQUENCE:
            permuted_feats = _feats
        elif perm_option == Const.RANDOM:
            np.random.seed(seed)
            permuted_feats = _feats[:, np.random.permutation(_feats.shape[1])]
            del _feats  # save memory
        elif perm_option == Const.IMPORTANCE:
            raise NotImplementedError('To be implemented...')
        else:
            raise ValueError('Invalid permutation option.')

        # 3. Split the features into active party and passive party
        num_passive_feats = int(frac * permuted_feats.shape[1])
        if role == Const.PASSIVE_NAME:
            splitted_feats = permuted_feats[:, :num_passive_feats]
            np_dataset = np.concatenate((_ids[:, np.newaxis], splitted_feats),
                                        axis=1)
        else:
            splitted_feats = permuted_feats[:, num_passive_feats:]
            np_dataset = np.concatenate(
                (_ids[:, np.newaxis], _labels[:, np.newaxis], splitted_feats),
                axis=1)

        return np_dataset

    @property
    def ids(self): # read only
        # avoid re-computing on each function call
        if not hasattr(self, '_ids'):
            np_ids = self._np_dataset[:, 0].astype(np.int32)
            setattr(self, '_ids', np_ids)
        return getattr(self, '_ids')

    @property
    def features(self): # read only
        if not hasattr(self, '_features'):
            if self.role == Const.ACTIVE_NAME:
                setattr(self, '_features', self._np_dataset[:, 2:])
            else:
                setattr(self, '_features', self._np_dataset[:, 1:])
        return getattr(self, '_features')

    @property
    def labels(self): # read only
        if self.role == Const.PASSIVE_NAME:
            raise AttributeError('Passive party has no labels.')

        if not hasattr(self, '_labels'):
            labels = self._np_dataset[:, 1]
            if len(np.unique(labels)) > 2: # regression dataset
                setattr(self, '_labels', labels)
            else: # classification dataset
                setattr(self, '_labels', labels.astype(np.int32))
        return getattr(self, '_labels')

    @property
    def n_features(self): # read only
        return self.features.shape[1]

    @property
    def n_samples(self): # read only
        return self.features.shape[0]

    def describe(self):
        print(colored('Number of samples: {}'.format(self.n_samples), 'red'))
        print(colored('Number of features: {}'.format(self.n_features), 'red'))
        if self.role == Const.ACTIVE_NAME and len(np.unique(self.labels)) == 2:
            n_positive = (self.labels == 1).astype(np.int32).sum()
            n_negative = self.n_samples - n_positive
            print(colored('Positive samples: Negative samples = {}:{}'
                          .format(n_positive, n_negative), 'red'))
        print()

        # Output of statistical values of the data set.
        pd.set_option('display.max_columns', None)
        dataset = pd.DataFrame(self._np_dataset)
        if self.role == Const.ACTIVE_NAME:
            dataset.rename(columns={0:'id', 1:'lable'}, inplace=True)
            for i in range(self.n_features):
                dataset.rename(columns={i+2: 'fea'+str(i+1)}, inplace=True)
        elif self.role == Const.PASSIVE_NAME:
            dataset.rename(columns={0: 'id'}, inplace=True)
            for i in range(self.n_features):
                dataset.rename(columns={i+1: 'fea'+str(i+1)}, inplace=True)
        data_cols = dataset.columns.values.tolist()
        data_cols = dataset.columns.values.tolist()

        print(colored('The first 5 rows and the last 5 rows of the dataset are as follows:', 'red'))
        print(pd.concat([dataset.head(), dataset.tail()]))
        print()

        print(colored(
            'The information about the dataset including the index dtype and columns, non-null values and memory usage are as follows:',
            'red'))
        dataset.info()
        print()

        print(colored(
            'The descriptive statistics include those that summarize the central tendency, dispersion and shape of the dataset’s distribution, excluding NaN values are as follows:',
            'red'))
        num_unique_data = np.array(dataset[data_cols].nunique().values)
        num_unique = pd.DataFrame(data=num_unique_data.reshape((1, -1)), index=['unique'], columns=data_cols)
        print(pd.concat([dataset.describe(), num_unique]))
        print()

        # Output the distribution for the data label.
        if self.role == Const.ACTIVE_NAME:
            dis_label = pd.DataFrame(data=self.labels.reshape((-1, 1)), columns=['label'])
            # 图中虚线是核密度曲线（类似于概率密度）
            sns.histplot(dis_label, kde=True, linewidth=0)
            plt.show()



    def filter(self, intersect_ids):
        # Solution 1: this works only when dataset ids start from zero
        # if type(intersect_ids) == list:
        #     intersect_ids = np.array(intersect_ids)
        # self.np_dataset = self.np_dataset[intersect_ids]

        # Solution 2: this works only when dataset ids are sorted and ascending
        # reference: https://stackoverflow.com/a/12122989/8418540
        # if type(intersect_ids) == list:
        #     intersect_ids = np.array(intersect_ids)
        # all_ids = np.array(self.ids)
        # idxes = np.searchsorted(all_ids, intersect_ids)
        # self.np_dataset = self.np_dataset[idxes]

        # Solution 3: more robust, but slower
        if type(intersect_ids) == np.ndarray:
            intersect_ids = intersect_ids.tolist()
        if type(intersect_ids) == list:
            pass

        idxes = []
        all_ids = self.ids
        for _id in intersect_ids:
            idx = np.where(all_ids == _id)[0][0]
            idxes.append(idx)
        new_np_dataset = self._np_dataset[idxes] # return a new numpy object
        self.set_dataset(new_np_dataset)

    def get_dataset(self):
        return self._np_dataset

    def set_dataset(self, new_np_dataset):
        assert isinstance(new_np_dataset, np.ndarray),\
            "new_np_dataset should be an instance of np.ndarray"

        # must delete old properties to save memory
        if hasattr(self, '_np_dataset'):
            del self._np_dataset
        if hasattr(self, '_ids'):
            del self._ids
        if hasattr(self, '_features'):
            del self._features
        if hasattr(self, '_labels'):
            del self._labels

        # update new property
        self._np_dataset = new_np_dataset

'''
class BuildinNumpyDataset(NumpyDataset):
    def __init__(self,
                 dataset_name,
                 train,
                 role,
                 passive_feat_frac,
                 feat_perm_option,
                 transform=None,
                 seed=1314
    ):
        assert dataset_name in Const.BUILDIN_DATASETS, f"{dataset_name} is not a" \
                                                      f"build-in dataset"
        assert role in (Const.ACTIVE_NAME, Const.PASSIVE_NAME), 'Invalid role'
        assert 0 < passive_feat_frac < 1, "The feature fraction of passive party" \
                                          "should be in range (0, 1)"
        assert feat_perm_option in (Const.RANDOM, Const.SEQUENCE, Const.IMPORTANCE),\
            "The feature permutation option should be among random, sequence and importance"

        self.dataset_name = dataset_name
        self.role = role
        self.train = train
        self.passive_feat_frac = passive_feat_frac
        self.feat_perm_option = feat_perm_option
        self.seed = seed

        self._np_dataset = self._load_dataset(dataset_name, train, role,
                                             passive_feat_frac, feat_perm_option, seed)
        if transform is not None:
            self._np_dataset = transform(self._np_dataset)
        self.has_label = True if role == Const.ACTIVE_NAME else False

    def _load_dataset(self, name, train, role, frac, perm_option, seed):
        curr_path = os.path.abspath(os.path.dirname(__file__))

        # 1. load whole dataset and split it into trainset and testset
        if name == 'cancer': # classification
            cancer = load_breast_cancer()
            x_train, x_test, y_train, y_test = train_test_split(cancer.data,
                                                                cancer.target,
                                                                test_size=0.2,
                                                                random_state=0)

            if train:
                _ids = np.arange(x_train.shape[0])
                _feats = x_train
                _labels = y_train
            else:
                _ids = np.arange(x_train.shape[0], x_train.shape[0] + x_test.shape[0])
                _feats = x_test
                _labels = y_test

            # cancer = load_breast_cancer()
            # _whole_feats = cancer.data
            # _whole_labels = cancer.target
            # _n_samples = len(_whole_labels)
            # _whole_ids = np.arange(_n_samples)
            # np.random.seed(seed)
            # shuffle = np.random.permutation(_n_samples)
            # test_size = 0.2
            # _n_train_samples = int(_n_samples * (1 - test_size))
            # if train:
            #     _ids = _whole_ids[shuffle[:_n_train_samples]]
            #     _feats = _whole_feats[shuffle[:_n_train_samples], :]
            #     _labels = _whole_labels[shuffle[:_n_train_samples]]
            # else:
            #     _ids = _whole_ids[shuffle[_n_train_samples:]]
            #     _feats = _whole_feats[shuffle[_n_train_samples:], :]
            #     _labels = _whole_labels[shuffle[_n_train_samples:]]

        elif name == 'digits': # classification
            X, Y = load_digits(return_X_y=True)
            odd_idxes = np.where(Y % 2 == 1)[0]
            even_idxes = np.where(Y % 2 == 0)[0]
            Y[odd_idxes] = 1
            Y[even_idxes] = 0
            x_train, x_test, y_train, y_test = train_test_split(X, Y, test_size=0.2, random_state=0)
            if train:
                _ids = np.arange(x_train.shape[0])
                _feats = x_train
                _labels = y_train
            else:
                _ids = np.arange(x_train.shape[0], x_train.shape[0] + x_test.shape[0])
                _feats = x_test
                _labels = y_test

            # _whole_feats, _whole_labels = load_digits(return_X_y=True)
            # _n_samples = len(_whole_labels)
            # odd_idxes = np.where(_whole_labels % 2 == 1)[0]
            # even_idxes = np.where(_whole_labels % 2 == 0)[0]
            # _whole_labels[odd_idxes] = 1
            # _whole_labels[even_idxes] = 0
            # _whole_ids = np.arange(len(_whole_labels))
            # np.random.seed(seed)
            # shuffle = np.random.permutation(_n_samples)
            # test_size = 0.2
            # _n_train_samples = int(_n_samples * (1 - test_size))
            # if train:
            #     _ids = _whole_ids[shuffle[:_n_train_samples]]
            #     _feats = _whole_feats[shuffle[:_n_train_samples], :]
            #     _labels = _whole_labels[shuffle[:_n_train_samples]]
            # else:
            #     _ids = _whole_ids[shuffle[_n_train_samples:]]
            #     _feats = _whole_feats[shuffle[_n_train_samples:], :]
            #     _labels = _whole_labels[shuffle[_n_train_samples:]]

        elif name == 'diabetes': # regression
            # original dataset shape: 442*10
            _whole_feats, _whole_labels = load_diabetes(return_X_y=True, scaled=True)
            _n_samples = len(_whole_labels)
            _whole_ids = np.arange(_n_samples)
            test_size = 40 # fixed testing set size
            if train:
                _ids = _whole_ids[:-test_size]
                _feats = _whole_feats[:-test_size]
                _labels = _whole_labels[:-test_size]
            else:
                _ids = _whole_ids[-test_size:]
                _feats = _whole_feats[-test_size:]
                _labels = _whole_labels[-test_size:]

        elif name == 'epsilon': # classification
            if train:
                np_csv = np.genfromtxt(
                    os.path.join(curr_path, '../data/tabular/epsilon_train.csv'),
                    delimiter=',')
            else:
                np_csv = np.genfromtxt(
                    os.path.join(curr_path, '../data/tabular/epsilon_test.csv'),
                    delimiter=',')
            _ids = np_csv[:, 0].astype(np.int32)
            _labels = np_csv[:, 1].astype(np.int32)
            _feats = np_csv[:, 2:]

        elif name == 'census': # classification
            if train:
                np_csv = np.genfromtxt(
                    os.path.join(curr_path, '../data/tabular/census_income_train.csv'),
                    delimiter=',')
            else:
                np_csv = np.genfromtxt(
                    os.path.join(curr_path, '../data/tabular/census_income_test.csv'),
                    delimiter=',')
            _ids = np_csv[:, 0].astype(np.int32)
            _labels = np_csv[:, 1].astype(np.int32)
            _feats = np_csv[:, 2:]

        elif name == 'credit': # classification
            if train:
                np_csv = np.genfromtxt(
                    os.path.join(curr_path, '../data/tabular/give_me_some_credit_train.csv'),
                    delimiter=',')
            else:
                np_csv = np.genfromtxt(
                    os.path.join(curr_path, '../data/tabular/give_me_some_credit_test.csv'),
                    delimiter=',')
            _ids = np_csv[:, 0].astype(np.int32)
            _labels = np_csv[:, 1].astype(np.int32)
            _feats = np_csv[:, 2:]

        elif name == 'default_credit': # classification
            if train:
                np_csv = np.genfromtxt(
                    os.path.join(curr_path, '../data/tabular/default_credit_train.csv'),
                    delimiter=',')
            else:
                np_csv = np.genfromtxt(
                    os.path.join(curr_path, '../data/tabular/default_credit_test.csv'),
                    delimiter=',')
            _ids = np_csv[:, 0].astype(np.int32)
            _labels = np_csv[:, 1].astype(np.int32)
            _feats = np_csv[:, 2:]

        else:
            raise ValueError('Invalid dataset name.')

        # 2. Apply feature permutation to the train features or validate features
        if perm_option == Const.SEQUENCE:
            permuted_feats = _feats
        elif perm_option == Const.RANDOM:
            np.random.seed(seed)
            permuted_feats = _feats[:, np.random.permutation(_feats.shape[1])]
            del _feats # save memory
        elif perm_option == Const.IMPORTANCE:
            raise NotImplementedError('To be implemented...')
        else:
            raise ValueError('Invalid permutation option.')

        # 3. Split the features into active party and passive party
        num_passive_feats = int(frac * permuted_feats.shape[1])
        if role == Const.PASSIVE_NAME:
            splitted_feats = permuted_feats[:, :num_passive_feats]
            np_dataset = np.concatenate((_ids[:, np.newaxis], splitted_feats), axis=1)
        else:
            splitted_feats = permuted_feats[:, num_passive_feats:]
            np_dataset = np.concatenate((_ids[:, np.newaxis], _labels[:, np.newaxis], splitted_feats),
                                        axis=1)

        return np_dataset
'''<|MERGE_RESOLUTION|>--- conflicted
+++ resolved
@@ -1,8 +1,5 @@
 import os
-<<<<<<< HEAD
-=======
-
->>>>>>> b6ec6a10
+
 import numpy as np
 import pandas as pd
 from sklearn.datasets import load_breast_cancer, load_digits, load_diabetes
